# PyQSpecFit: Code for modelling emission lines in QSO spectra
# Author: Samuel Lai, ANU
# Email: samuel.lai (AT) anu (DOT) edu (DOT) au

# Version 1.0
# 2023-02-28

###################
# Version History #
###################
# V1.0 - Forked from PyQSpecFit_Functional_v2, basic functionality established
#     
#
#

#########
# To Do #
#########
# TODO: Cleanup
# TODO: Choice of using skewed Gaussians
# TODO: Custom cosmology
# TODO: Save used template to file, replace template input
# TODO: Observed frame input with redshift
# TODO: Units interpreting and handling
# TODO: Tie line complexes together
# TODO: Different line models: PL, Gauss Hermite, Lorentzian
# TODO: Write tests
#


###############################################
#  ___       ___  ___              ___ _ _    #
# | _ \_  _ / _ \/ __|_ __  ___ __| __(_) |_  #
# |  _/ || | (_) \__ \ '_ \/ -_) _| _|| |  _| #
# |_|  \_, |\__\_\___/ .__/\___\__|_| |_|\__| #
#      |__/          |_|                      #
###############################################


###################
# Import Packages #
###################
import glob
import os

# Numpy and Pandas and I/O
import numpy as np
import pandas as pd
import numpy.random as rand
import csv

# Astropy
from astropy.cosmology import FlatLambdaCDM
import astropy.units as u
from lmfit import minimize, Parameters, report_fit
from astropy.modeling.physical_models import BlackBody
from astropy.stats import sigma_clip

# Scipy
from scipy.stats import norm, skewnorm
from scipy import interpolate
from scipy.integrate import simps
import scipy.constants as con


# Specutils
from specutils import Spectrum1D
from specutils.analysis import line_flux, equivalent_width
from specutils.analysis import fwhm as specutils_fwhm
from specutils.manipulation import gaussian_smooth



# Uncertainty
from uncertainties import ufloat
from uncertainties.umath import *

# Plotting
import matplotlib.pyplot as plt
from matplotlib.ticker import ScalarFormatter, MultipleLocator, AutoMinorLocator

# QSOGen
from qsosed import Quasar_sed


class PyQSpecFit():
    def __init__(self, dataDir='data/'):
        """
        Get input data

        Parameters:
        -----------
        dataDir: string
            Points to location of csv datafiles setup with columns ['Wavelength', 'Flux', 'eFlux']
            Line models will follow units of the Flux column, but ideally it should be observed erg/s/cm2/Angstrom
            Wavelength should be in rest-frame.
        """
        
        self.dataDir = dataDir
        
        template_path = 'Fe_Templates/'
        VW01 = np.genfromtxt(template_path+'fe_uv_VW01.txt')
        VW01[:,0], VW01[:,1] = 10**VW01[:,0], VW01[:,1]*10**15
        T06 = np.genfromtxt(template_path+'Tsuzuki+2006.uvtemp.tab.txt')
        T06[:,0], T06[:,1] = T06[:,0], T06[:,1]*10**15
        M16 = np.genfromtxt(template_path+'feII_UV_Mejia-Restrepo_et_al_2016_2200-3646AA.data.txt')
        M16[:,0], M16[:,1] = M16[:,0], M16[:,1]*10
        BV08 = np.genfromtxt(template_path+'BruhweilerVerner2008/d11-m20-21-735_uv.txt')
        BV08[:,0], BV08[:,1] = BV08[:,0], BV08[:,1]*10**(-6)
        self.fe_uvs = [VW01, T06, M16, BV08]
        self.init_fe_uv_fwhms = [900., 900., 900., 800.]

        BG92 = np.genfromtxt(template_path + 'fe_optical_BG92.txt')
        BG92[:,0], BG92[:,1] = 10**BG92[:,0], BG92[:,1]*10**15
        T06_opt = np.genfromtxt(template_path + 'Tsuzuki+2006.opttemp.tab.txt')
        T06_opt[:,0], T06_opt[:,1] = T06_opt[:,0], T06_opt[:,1]*10**15
        P22 = np.genfromtxt(template_path + 'Park+2022.Mrk493_OpticalFeTemplate.txt')
        P22[:,0], P22[:,1] = P22[:,0], P22[:,1]*10.
        BV08_opt = np.genfromtxt(template_path+'BruhweilerVerner2008/d11-m20-21-735_opt.txt')
        BV08_opt[:,0], BV08_opt[:,1] = BV08_opt[:,0], BV08_opt[:,1]*10**(-6)
        self.fe_ops = [BG92, T06_opt, P22, BV08_opt]
        self.init_fe_op_fwhms = [1200., 1200., 800., 600.]
    
    def runFit(self, lineFile, contiWindow, lineWindow, N_fits=1,
               normSwitch=True, dataOut=True, syntheticFits=False, globalLineShift=0,
               smoothingSigma=0, clipSigma=0, clipBoxWidth=50, clipBufferWidth=3,
               useBalmer=False, useFe=False, Fe_uv_ind=0, Fe_opt_ind=0,
               runName=None, dataOutPath='Line_Params/'):
            
            """
            Run main fitting routine.

            Parameters:
            -----------
            lineFile: string
                Points to location of the file which determines the lines to be fit and their parameters.
                
            contiWindow: 1D array
                Set of rest-frame windows in Angstrom which should be used to fit the continuum model.
                
            lineWindow: 1D array
                Set of windows in Angstrom used to fit the emission-lines named in the lineFile.
                
            N_fits: integer
                Number of fits to perform, should generally be accompanied by syntheticFits=True
            
            normSwitch: bool
                Whether to normalise the spectrum. Should almost always be on.
                
            dataOut: bool
                Whether to output the data.
            
            syntheticFits: bool
                Toggle resampling of the spectrum based on error spectrum.
            
            globalLineShift: float
                Shift all lines in lineFile by some value in Angstroms. Useful if redshift is slightly incorrect.
                It's recommended to adjust the redshift prior to fitting, but this is used if you want to fit anyway.
                
            smoothingSigma: float
                Smooth spectrum with stddev
            
            clipSigma, clipBoxWidth, clipBufferWidth: floats
                Parameters used for sigma-clipping
            
            useBalmer, useFe: bool
                Toggles for using the Balmer and FeII continuum models
                
            Fe_uv_ind, Fe_opt_ind: integer
                Choice for the UV and optical FeII model, defined up to 3
                
            dataOutPath: string
                Determines where the output data file will be deposited.
                
            """
            self.lineFile = lineFile
            
            self.N_fits = N_fits
            self.syntheticFits = syntheticFits
            self.contiWindow = contiWindow
            self.lineWindow = lineWindow
            self.normSwitch = normSwitch
            
            self.useBalmer = useBalmer
            self.useFe = useFe
            self.Fe_uv_ind = Fe_uv_ind
            self.Fe_opt_ind = Fe_opt_ind
            
            self.globalLineShift = globalLineShift
            self.smoothingSigma = smoothingSigma
            self.clipSigma = clipSigma
            self.clipBoxWidth = clipBoxWidth
            self.clipBufferWidth = clipBufferWidth
            
            self.dataOut = dataOut
            self.dataOutPath = dataOutPath
            
            datafiles = glob.glob(self.dataDir+'*.csv')
            for datafile in datafiles:
                self.Fit(datafile, runName)
                
            return


    def runFile(self, file, 
                normSwitch=True, syntheticFits=False, 
                dataOut=True, dataOutPath='Line_Params/'):
        self.normSwitch = normSwitch
        self.syntheticFits = syntheticFits
        self.dataOut = dataOut
        self.dataOutPath = dataOutPath
        
        pdata = pd.read_csv(file)
        for ind, datafile in enumerate(pdata['DataFile'].to_numpy()):
            runName = pdata['runName'].to_numpy()[ind]
            
            self.lineFile = pdata['LineFile'].to_numpy()[ind]
            
            self.N_fits = int(pdata['N_Fits'].to_numpy()[ind])

            self.contiWindow = self.strToArray(pdata['ContiWindows'].to_numpy()[ind])
            self.lineWindow = self.strToArray(pdata['LineWindows'].to_numpy()[ind])
            
            self.useBalmer = int(pdata['useBalmer'].to_numpy()[ind])
            self.useFe = int(pdata['useFe'].to_numpy()[ind])
            self.Fe_uv_ind = int(pdata['Fe_uv'].to_numpy()[ind])
            self.Fe_opt_ind = int(pdata['Fe_opt'].to_numpy()[ind])
            
            self.globalLineShift = float(pdata['lineShift'].to_numpy()[ind])
            self.smoothingSigma = float(pdata['smoothStddev'].to_numpy()[ind])
            self.clipSigma = float(pdata['clipStddev'].to_numpy()[ind])
            self.clipBoxWidth = float(pdata['clipBoxWidth'].to_numpy()[ind])
            self.clipBufferWidth = int(pdata['clipBufferWidth'].to_numpy()[ind])
            
            self.Fit(datafile, runName)
            
        
        return
        
        
    def Fit(self, dataFile, runName=None):
        self.runName = runName
        for i in range(self.N_fits):
            if self.runName == None:
                self.runName = dataFile.split('/')[-1][:-4]
            print(self.runName)

            pdata = pd.read_csv(dataFile)
            lams = pdata['Wavelength'].to_numpy() # in angstrom
            flux = pdata['Flux'].to_numpy()
            eflux = pdata['eFlux'].to_numpy()

            temp_lams, temp_flux, temp_eflux = [], [], []
            for index, f in enumerate(flux):
                if not np.isnan(f):
                    temp_lams.append(lams[index])
                    temp_flux.append(f)
                    temp_eflux.append(eflux[index])

            lams = np.array(temp_lams)
            flux = np.array(temp_flux)
            eflux = np.array(temp_eflux)

            if self.syntheticFits or self.N_fits > 1:
                lams, flux, eflux = self.create_synthetic(lams, flux, eflux)

            if self.normSwitch: # almost always keep this toggled
                self.norm_median = np.nanmedian(flux)
                flux = flux/self.norm_median
                eflux = eflux/self.norm_median
                
            if self.smoothingSigma > 0:
                spec1 = Spectrum1D(spectral_axis=lams*u.angstrom, flux=flux*u.Jy)
                spec1 = gaussian_smooth(spec1, stddev=self.smoothingSigma)
                lams = spec1.spectral_axis
                lams = np.array([i.value for i in lams])
                flux = spec1.flux
                flux = np.array([i.value for i in flux])


            
            #################
            # Fit Continuum #
            #################
            qso_resid = flux
            """
            Continuum components described by 8 parameters
             pp[0]: norm_factor for continuum f_lambda = (lambda/3000.0)^{-alpha}
             pp[1]: slope for the power-law continuum
             pp[2]: norm_factor for the MgII Fe_template
             pp[3]: FWHM for the MgII Fe_template
             pp[4]: small shift of wavelength for the MgII Fe template
             pp[5:8]: same as pp[2:4] but for the Hbeta/Halpha Fe template
             pp[8:11]: norm, Te and Tau_e for the Balmer continuum at <3646 A
            """
        
            tmp_parinfo = [{'name':'PL_Norm', 'limits': (0, 1E3), 'init_value': 1., 'fixed':False}, 
                           {'name':'PL_Slope', 'limits': (-5, 3), 'init_value': 0., 'fixed':False}, 
                           {'name':'Fe_UV_Norm', 'limits': (0., 1E3), 'init_value': 0., 'fixed':True}, 
                           {'name':'Fe_UV_FWHM', 'limits': (1E3, 1E4), 'init_value': 3000., 'fixed':True}, 
                           {'name':'Fe_UV_del', 'limits': (-0.02, 0.02), 'init_value': 0., 'fixed':True},
                           {'name':'Fe_Opt_Norm', 'limits': (0., 1E3), 'init_value': 0., 'fixed':True}, 
                           {'name':'Fe_Opt_FWHM', 'limits': (1E3, 1E4), 'init_value': 3000., 'fixed':True}, 
                           {'name':'Fe_Opt_del', 'limits': (-0.02, 0.02), 'init_value': 0., 'fixed':True},
                           {'name':'Balmer_norm', 'limits': (0., 10.), 'init_value': 0., 'fixed':True}, 
                           {'name':'Balmer_Te', 'limits': (1E3, 5E4), 'init_value': 10000., 'fixed':True}, 
                           {'name':'Balmer_tau', 'limits': (0.1, 4.), 'init_value': 0.2, 'fixed':True}]
                           
            self.conti_header = np.array([i['name'] for i in tmp_parinfo])

            params = Parameters()
            for pars in tmp_parinfo:
                params.add(pars['name'], value=pars['init_value'], min=pars['limits'][0], max=pars['limits'][1], vary=not pars['fixed'])
                
            if self.useFe:
                params['Fe_UV_Norm'].value = 1E-4
                params['Fe_Opt_Norm'].value = 1E-4
                Fe_params_list = ['Fe_UV_Norm', 'Fe_UV_FWHM', 'Fe_UV_del', 'Fe_Opt_Norm', 'Fe_Opt_FWHM', 'Fe_Opt_del']
                for i in Fe_params_list:
                    params[i].vary=True
            if self.useBalmer:
                params['Balmer_norm'].value = 1E-4
                Balmer_params_list = ['Balmer_norm', 'Balmer_Te', 'Balmer_tau']
                for i in Balmer_params_list:
                    params[i].vary=True

            #params.pretty_print()
            
            print('Fitting Continuum...')
            print()
            result = minimize(self.conti_residuals, params, args=[(lams, qso_resid, eflux, self.contiWindow)], calc_covar=False, xtol=1E-8, ftol=1E-8, gtol=1E-8)
            fitted_params = result.params
            fitted_values = fitted_params.valuesdict()
            fitted_array = np.array(list(fitted_values.values()))
            #report_fit(result)
            
            print("Best-fit parameters:  ", fitted_array)
            print("Function Evaluations: ", result.nfev)
            print("Reduced Chi^2:        ", result.redchi)
            print()

            self.conti_bestfit = fitted_array



            ################
            # Line Fitting #
            ################
            residual_flux = flux - self.eval_conti_all(self.conti_bestfit, lams)
            print('Fitting Lines...')
            print()

            pdata_lines = pd.read_csv(self.lineFile)
            line_names = pdata_lines['Name']
            line_wave = pdata_lines['Central Wavelength']
            line_norms = pdata_lines['Init_Norm']
            line_shifts = pdata_lines['Allowed_Shift']

            sigma_lows = pdata_lines['Sigma_low']
            sigma_highs = pdata_lines['Sigma_high']

            # SkewNorm Fitting
            init_parinfo = []
            self.line_header = ['Skew', 'Sigma', 'Norm', 'Wavelength']
 
            for index, (lname, wave, norm, shift, slow, shigh) in enumerate(zip(line_names,line_wave,line_norms,line_shifts,sigma_lows,sigma_highs)):
                # Line Parameters: Skew, Scale, Norm, Central Wavelength
                line_parinfo = [{'name':'Skew_'+str(index), 'limits': (-10., 10.), 'init_value': 0., 'fixed': True}, 
<<<<<<< HEAD
                                {'name':'Sigma_'+str(index), 'limits': (slow, shigh), 'init_value': (slow+shigh)/2., 'fixed':False}, 
                                {'name':'Norm_'+str(index), 'limits': (0, 1E2), 'init_value': norm+1E-4, 'fixed':False},
                                {'name':'Wavelength_'+str(index), 'limits': (wave+self.globalLineShift-shift, wave+self.globalLineShift+shift), 'init_value':wave, 'fixed':False}]
=======
                                {'name':'Sigma_'+str(index), 'limits': (slow, shigh), 'init_value': (slow+shigh)/2.+(-1)**(index)*index*1E-6, 'fixed':False}, 
                                {'name':'Norm_'+str(index), 'limits': (0, 1E2), 'init_value': norm+index*1E-6, 'fixed':False}, 
                                {'name':'Wavelength_'+str(index), 'limits': (wave+self.globalLineShift-shift, wave+self.globalLineShift+shift), 'init_value':wave+(-1)**(index)*index*1E-6, 'fixed':False}]
>>>>>>> e1e6d8a7
                init_parinfo += line_parinfo

            params = Parameters()
            for pars in init_parinfo:
                params.add(pars['name'], value=pars['init_value'], min=pars['limits'][0], max=pars['limits'][1], vary=not pars['fixed'])
                
            #params.pretty_print()
            xx, yy, e_yy = lams, residual_flux, eflux

            if self.clipSigma > 0:
                mask = self.create_mask_window(xx, self.lineWindow)
                xx, yy, e_yy = np.array(xx)[mask], np.array(yy)[mask], np.array(e_yy)[mask]
                xx, yy, e_yy = self.sigma_mask_buffer(self.clipBoxWidth, self.clipSigma, xx, yy, e_yy, self.clipBufferWidth)

            result = minimize(self.residual_line, params, args=[(xx, yy, e_yy, self.lineWindow)], calc_covar=False, xtol=1E-8, ftol=1E-8, gtol=1E-8)
            fitted_params = result.params
            fitted_values = fitted_params.valuesdict()
            fitted_array = np.array(list(fitted_values.values()))
            #report_fit(result)
            
            print("Best-fit parameters:  ", fitted_array)
            print("Function Evaluations: ", result.nfev)
            print("Reduced Chi^2:        ", result.redchi)
            print()

            line_bestfit = fitted_array

            self.out_line_res(lams, line_bestfit, line_names)

    def evalFile(self, file):
        pdata = pd.read_csv(file)
        for ind, line_path in enumerate(pdata['LineFile'].to_numpy()):
            runName = pdata['runName'].to_numpy()[ind]
            paramFile = 'Line_Params/'+runName+'.csv'
            z = float(pdata['redshift'].to_numpy()[ind])
            lineCompInd = int(pdata['lineComplexInd'].to_numpy()[ind])
            
            self.evalLineProperties(line_path, paramFile, z, lineCompInd=lineCompInd)


    def evalLineProperties(self, lineFile, fitFile, redshift, monoLumAngstrom=3000.,
                           lamWindow=[1200, 8000], lineCompInd=0,
                           Fe_uv_ind=0, Fe_opt_ind=0, Fe_cycle=False, sigClipProp=False,
                           outDir='Line_Properties/'):
                           
        """
        Run main line property evaluation routine.

        Parameters:
        -----------
        lineFile: string
            Points to location of the file which determines the lines to be fit and their parameters.
        
        fitFile: string
            Points to location of file containing the line model data
            
        redshift: float
            Redshift of target
            
        monoLumAngstrom: string
            Rest-frame location in Angstrom for where to calculate the monochromatic luminosity.
            
        lamWindow: 1D array, size 2
            Window in Angstrom that should encompass all of the lines of interest
            
        lineCompInd: integer
            Points to the line complex whose properties are to be measured. Follows lineFile

        Fe_uv_ind, Fe_opt_ind: integer
            Choice for the UV and optical FeII model, defined up to 3
            
        Fe_cycle: bool
            Cycles through the available FeII models, depends on datafile following FeII template order
            
        sigClipProp: bool
            Switch to sigma clip line properties, useful if there are significant outliers in line properties
            
        outDir: string
            Determines where the output data file will be deposited.
            
        """

        # Assumes flux is in units of erg/s/cm2/Angstrom #
        self.useBalmer = True
        self.useFe = True
        self.Fe_uv_ind = Fe_uv_ind
        self.Fe_opt_ind = Fe_opt_ind
        outName = fitFile.split('/')[-1][:-4]
        res_props_header = ['FWHM', 'Sigma', 'Blueshift', 'EW', 'pWave', 'iLum', 'Mono_Lum']

        self.cosmo = FlatLambdaCDM(H0=70, Om0=0.3)
        dl = self.cosmo.luminosity_distance(redshift).to(u.cm)
        
        N_gauss, vac_wav, line_index = self.readLineFile(lineFile, lineCompInd)

        temp_res_props = [[] for i in res_props_header]
        temp_res_props_err = [[] for i in res_props_header]
        lams = np.linspace(lamWindow[0], lamWindow[1], int(np.ptp(lamWindow)*5.))
    
        pdata = pd.read_csv(fitFile)
        
        rescale = pdata['Norm_Factor'].to_numpy().reshape(int(len(pdata['Norm_Factor'].to_numpy())/N_gauss), N_gauss)
        conti_header = ['PL_Norm', 'PL_Slope', 'Fe_UV_Norm', 'Fe_UV_FWHM', 'Fe_UV_del', 
                        'Fe_Opt_Norm', 'Fe_Opt_FWHM', 'Fe_Opt_del', 'Balmer_norm', 'Balmer_Te', 'Balmer_tau']
        contips = np.transpose([pdata[i].to_numpy().reshape(int(len(pdata[i].to_numpy())/N_gauss), N_gauss) for i in conti_header])[0]

        line_norms = pdata['Norm'].to_numpy().reshape(int(len(pdata['Norm'].to_numpy())/N_gauss), N_gauss)
        line_wavs = pdata['Wavelength'].to_numpy().reshape(int(len(pdata['Wavelength'].to_numpy())/N_gauss), N_gauss)
        line_FWHM = pdata['Sigma'].to_numpy().reshape(int(len(pdata['Sigma'].to_numpy())/N_gauss), N_gauss)
        
        for index, (norms, wavs, fwhms, contip, rescale_facs) in enumerate(zip(line_norms, line_wavs, line_FWHM, contips, rescale)):
            if Fe_cycle:
                self.Fe_uv_ind = index%4
                self.Fe_opt_ind = index%4
                
            line_profiles = []
            conti_profile = self.eval_conti_all(contip, lams)*rescale_facs[0]
            PL_profile = self.eval_PL(contip, lams)*rescale_facs[0]
            
            # Assumes flux is in units of erg/s/cm2/Angstrom #
            lum = self.eval_PL(contip, [monoLumAngstrom])*rescale_facs[0]*4*np.pi * dl.value**2 * monoLumAngstrom * (1+redshift)
        
            norms = norms[line_index]
            wavs = wavs[line_index]
            fwhms = fwhms[line_index]
            for N_gauss, (norm, wav, fwhm, rescale_fac) in enumerate(zip(norms, wavs, fwhms, rescale_facs)):
                line_profiles.append(self.eval_line_full([0, fwhm, norm, wav], lams)*rescale_fac)
            tot_line = np.array([0 for i in lams])
            for profile in line_profiles:
                tot_line = self.sum_nan_arrays(tot_line, profile) 

            pWave = lams[tot_line == np.nanmax(tot_line)][0]
            temp_res_props[0].append(self.calc_fwhm(lams, tot_line, pWave)) # FWHM
            temp_res_props[1].append(np.sqrt(self.second_moment(lams, tot_line))/pWave*con.c/1000.) # Sigma
            temp_res_props[2].append((vac_wav-self.general_med_wav(lams, tot_line))/vac_wav*con.c/1000.) # Blueshift
            temp_res_props[3].append(self.calc_ew(lams, tot_line, PL_profile)) # EW
            temp_res_props[4].append(pWave) # Peak Wavelength
            #temp_res_props[4].append(np.log10((conti_profile+tot_line)[tot_line == np.nanmax(tot_line)][0]*4*np.pi*dl.value**2*(1+redshift))) # Peak Luminosity
            temp_res_props[5].append(np.log10(self.calc_line_flux(lams, tot_line)*4*np.pi*dl.value**2*(1+redshift))) # Integrated Luminosity
            temp_res_props[6].append(np.log10(lum))
    
        
        if sigClipProp:
        # sigma_clipping is recommended if there are weird anomalous measurements, replace the above with below
            res_props = [np.nanmean(sigma_clip(i, sigma=3, maxiters=5)) for i in temp_res_props]
            res_props_err = [np.std(sigma_clip(i, sigma=3, maxiters=5)) for i in temp_res_props]
        else:
            res_props = [np.nanmean(i) for i in temp_res_props]
            res_props_err = [np.std(i) for i in temp_res_props]

        pdata = pd.DataFrame()
        for ind, val in enumerate(res_props_header):
            pdata[val] = [res_props[ind]]
            pdata['e'+val] = [res_props_err[ind]]
        pdata.to_csv(outDir+outName+'.csv', index=False)
    
        return [res_props_header, res_props, res_props_err]
        
    def plotFile(self, file):
        pdata = pd.read_csv(file)
        for ind, line_path in enumerate(pdata['LineFile'].to_numpy()):
            runName = pdata['runName'].to_numpy()[ind]
            dataFile = pdata['DataFile'].to_numpy()[ind]
            paramFile = 'Line_Params/'+runName+'.csv'
            z = float(pdata['redshift'].to_numpy()[ind])
            plotWindow = self.strToArray(pdata['plotWindow'].to_numpy()[ind])[0]

            # Create plots #
            fig, axs = plt.subplots(2,1, figsize=(8, 6), gridspec_kw=dict(height_ratios=[3,1], width_ratios=[1]), sharex=True)
            plt.subplots_adjust(wspace= 0.30, hspace= 0.00)
            self.plotLineFits(axs[0], axs[1], line_path, dataFile, paramFile, z, plotWindow=plotWindow)
            plt.savefig('Fit_Figs/'+runName, dpi=200, bbox_inches='tight', facecolor='white', transparent=False)
            plt.clf()
            plt.close()

    
    def plotLineFits(self, data_ax, resid_ax, lineFile, dataFile, fitFile, redshift,
                     plotWindow=[1200, 8000], dataInd=0, lineCompInd=-1,
                     Fe_uv_ind=0, Fe_opt_ind=0, vspanRanges=[]):
                     
        """
        Run main plotting routine.

        Parameters:
        -----------
        data_ax: matplotlib axes object
            Provides axes to plot the data
            
        resid_ax: matplotlib axes object
            Provides axes to plot the residual
            
        lineFile: string
            Points to location of the file which determines the lines to be fit and their parameters.
        
        dataFile: string
            Points to location of file containing the spectral data
        
        fitFile: string
            Points to location of file containing the line model data    
        
        redshift: float
            Redshift of target
            
        plotWindow: 1D array, size 2
            Window in Angstrom that determines wavelength range of plot
            
        dataInd: integer
            Used to determine which run in fitFile to plot
            
        lineCompInd: integer
            Points to the line complex to be plotted in red, where all others are green. Follows lineFile

        Fe_uv_ind, Fe_opt_ind: integer
            Choice for the UV and optical FeII model, defined up to 3
            
        outDir: string
            Determines where the output data file will be deposited.
            
        """
        
        self.useBalmer = True
        self.useFe = True
        self.Fe_uv_ind = Fe_uv_ind
        self.Fe_opt_ind = Fe_opt_ind
        
        print("Plotting...")
        
        #plt.rcParams.update({
        #    "font.family": "sans-serif",
        #    "font.sans-serif": ["Helvetica"]})
        #plt.rcParams['font.size'] = 16
        
        
        atm_file = 'atm_file/14k_R2k_1_5_micron.txt'
        atm_data = np.genfromtxt(atm_file)
        atm_lams, atm_trans = atm_data[:,0]*10**4/(1+redshift), atm_data[:,1]
        
        norm_fac = 1E17
        pdata = pd.read_csv(dataFile)
        lams = pdata['Wavelength'].to_numpy()
        data_flux = pdata['Flux'].to_numpy()*norm_fac
        data_eflux = pdata['eFlux'].to_numpy()*norm_fac
    
        pdata = pd.read_csv(fitFile)
        atm_lams_plot = atm_lams[np.logical_and(atm_lams>plotWindow[0], atm_lams<plotWindow[1])]
        atm_trans_plot = atm_trans[np.logical_and(atm_lams>plotWindow[0], atm_lams<plotWindow[1])]
        atm_lams_plot = atm_lams_plot[np.where(atm_trans_plot < 0.38)]
        atm_trans_plot = atm_trans_plot[np.where(atm_trans_plot < 0.38)]
    
        line_list_pdata = pd.read_csv(lineFile)
        N_gauss, vac_wav, line_indices = self.readLineFile(lineFile, lineCompInd)
    
        rescale = pdata['Norm_Factor'].to_numpy().reshape(int(len(pdata['Norm_Factor'].to_numpy())/N_gauss), N_gauss)[dataInd]*norm_fac
        conti_header = ['PL_Norm', 'PL_Slope', 'Fe_UV_Norm', 'Fe_UV_FWHM', 'Fe_UV_del', 
                        'Fe_Opt_Norm', 'Fe_Opt_FWHM', 'Fe_Opt_del', 'Balmer_norm', 'Balmer_Te', 'Balmer_tau']
        contips = np.transpose([pdata[i].to_numpy().reshape(int(len(pdata[i].to_numpy())/N_gauss), N_gauss) for i in conti_header])[0][dataInd]
        line_norms = pdata['Norm'].to_numpy().reshape(int(len(pdata['Norm'].to_numpy())/N_gauss), N_gauss)[dataInd]
        line_wavs = pdata['Wavelength'].to_numpy().reshape(int(len(pdata['Wavelength'].to_numpy())/N_gauss), N_gauss)[dataInd]
        line_FWHM = pdata['Sigma'].to_numpy().reshape(int(len(pdata['Sigma'].to_numpy())/N_gauss), N_gauss)[dataInd]
    
        line_profiles = []
        conti_profile = self.eval_conti_all(contips, lams)*rescale[0]
        PL_profile = self.eval_PL(contips, lams)*rescale[0]
    
        for line_index, (norm, wav, fwhm, rescale_fac) in enumerate(zip(line_norms, line_wavs, line_FWHM, rescale)):
            if norm == 0:
                continue
            temp_line = self.eval_line_full([0, fwhm, norm, wav], lams)*rescale_fac
            current_inset_window = np.clip(lams[np.where(temp_line > 0.01*np.nanmax(temp_line))], plotWindow[0], plotWindow[1])
            if len(current_inset_window) > 0:
                current_inset_window = np.array([np.nanmin(current_inset_window), np.nanmax(current_inset_window)])
            else:
                current_inset_window = np.copy(plotWindow)
            if line_index in line_indices or lineCompInd < 0:
                dashed_color = 'r'
            else:
                dashed_color = 'g'
            data_ax.plot(lams[np.logical_and(lams>current_inset_window[0], lams<current_inset_window[1])], 
                                     (conti_profile+temp_line)[np.logical_and(lams>current_inset_window[0], lams<current_inset_window[1])],
                                     '--', c = dashed_color)

            line_profiles.append(temp_line)

        tot_line = np.array([0 for i in lams])
        for profile in line_profiles:
            tot_line = self.sum_nan_arrays(tot_line, profile)

        current_inset_window = np.clip(lams[np.where(tot_line > 0.01*np.nanmax(tot_line))], plotWindow[0], plotWindow[1])
        if len(current_inset_window) > 0:
            current_inset_window = np.array([np.nanmin(current_inset_window), np.nanmax(current_inset_window)])
        else:
            current_inset_window = np.copy(plotWindow)
        data_ax.tick_params(which='both',axis='both', direction='in', bottom=True, top=True, right=True, labelleft=True, labelbottom=False)
        data_ax.plot(lams[np.logical_and(lams>plotWindow[0], lams<plotWindow[1])], 
                             data_flux[np.logical_and(lams>plotWindow[0], lams<plotWindow[1])],
                             c = 'k', label='Data', zorder=0)
        data_ax.set_ylim(np.clip(data_ax.get_ylim(), 0.25*np.min(((conti_profile+tot_line)[tot_line > 0.01])), 1.5*np.max((conti_profile+tot_line)[tot_line > 0.01])))

        data_ax.plot(lams[np.logical_and(lams>plotWindow[0], lams<plotWindow[1])], 
                             PL_profile[np.logical_and(lams>plotWindow[0], lams<plotWindow[1])],
                             c = 'orange', label='Power-law')
        data_ax.plot(lams[np.logical_and(lams>plotWindow[0], lams<plotWindow[1])], 
                             conti_profile[np.logical_and(lams>plotWindow[0], lams<plotWindow[1])],
                             c = 'b', label='Pseudo-Continuum')

        data_ax.plot(lams[np.logical_and(lams>plotWindow[0], lams<plotWindow[1])], 
                             (conti_profile+tot_line)[np.logical_and(lams>plotWindow[0], lams<plotWindow[1])],
                             c = 'b')
        data_ax.plot(lams[tot_line > 0.01][np.logical_and(lams[tot_line > 0.01]>plotWindow[0], lams[tot_line > 0.01]<plotWindow[1])],
                             (conti_profile+tot_line)[tot_line > 0.01][np.logical_and(lams[tot_line > 0.01]>plotWindow[0], lams[tot_line > 0.01]<plotWindow[1])],
                             c = 'r')
        data_ax.plot(lams[np.logical_and(lams>current_inset_window[0], lams<current_inset_window[1])], 
                             (conti_profile+tot_line)[np.logical_and(lams>current_inset_window[0], lams<current_inset_window[1])],
                             c = 'r', label='Line')
        e_vscale = data_ax.get_ylim()[0]
        data_ax.plot(lams[np.logical_and(lams>plotWindow[0], lams<plotWindow[1])], 
                             e_vscale+data_eflux[np.logical_and(lams>plotWindow[0], lams<plotWindow[1])],
                             c = 'gainsboro', zorder=-1)
                         
        data_ax.yaxis.set_minor_locator(AutoMinorLocator())
        data_ax.xaxis.set_minor_locator(AutoMinorLocator())
        data_ax.tick_params(labelleft=True)
        data_ax.legend(facecolor='white', framealpha=1.0, loc=2, fontsize=12)
        data_ax.set_ylabel(r'$\rm f_{\lambda, \rm{obs}}$ ($10^{-17} \rm erg\;s^{-1}\;cm^{-2}\;\AA^{-1}$)')

        for i in vspanRanges:
            data_ax.axvspan(i[0], i[1], fc='b', alpha=0.5)
    
        if resid_ax != None:
            resid_ax.tick_params(which='both', axis='both', direction='in', bottom=True, top=True, right=True, labelleft=True)
            resid_ax.plot(lams[np.logical_and(lams>current_inset_window[0], lams<current_inset_window[1])], 
                                     ((data_flux-conti_profile-tot_line)/data_eflux)[np.logical_and(lams>current_inset_window[0], lams<current_inset_window[1])],
                                      c = 'r', zorder=3)
            resid_scale = 1.2*np.max(np.abs(resid_ax.get_ylim()))
            resid_ax.set_ylim([-resid_scale, resid_scale])
            resid_ax.plot(lams[np.logical_and(lams>plotWindow[0], lams<plotWindow[1])], 
                                 ((data_flux-conti_profile-tot_line)/data_eflux)[np.logical_and(lams>plotWindow[0], lams<plotWindow[1])])
    
            resid_ax.plot(lams[np.logical_and(lams>plotWindow[0], lams<plotWindow[1])],
                                  [0 for i in lams[np.logical_and(lams>plotWindow[0], lams<plotWindow[1])]], 
                                  c = 'k', zorder=4)
            resid_ax.set_ylim(np.clip(resid_ax.get_ylim(), -15, 15))
            resid_ax.plot(atm_lams_plot, [0.93*(resid_ax.get_ylim()[1]-resid_ax.get_ylim()[0])+resid_ax.get_ylim()[0] for i in atm_lams_plot], 
                                 'o', c='grey', alpha=0.7, zorder=2)
    

            resid_ax.plot(plotWindow, [-3.0, -3.0], '--', c='k', zorder=4)
            resid_ax.plot(plotWindow, [3.0, 3.0], '--', c='k', zorder=4)
            if np.max(np.abs(resid_ax.get_ylim())) < 5:
                resid_ax.set_ylim(-5,5)
            resid_ax.xaxis.set_minor_locator(AutoMinorLocator())
            resid_ax.yaxis.set_minor_locator(AutoMinorLocator())
            
            resid_ax.tick_params(labelleft=True)
            resid_ax.set_ylabel('Residual ($\\sigma$)')
            resid_ax.set_xlabel('Rest Wavelength $(\\rm{\\AA})$')
    
            for i in vspanRanges:
                resid_ax.axvspan(i[0], i[1], fc='b', alpha=0.5)



    ###########
    # Methods #
    ###########
    
    def strToArray(self, inputStr):
        outArray = np.array([i.split('-') for i in inputStr.split('|')]).astype(np.float64)
        return outArray

    def create_mask_window(self, lams, windows):
        mask = [False for x in lams]
        for window in windows:
            wind_lo, wind_hi = window
            for index, lam in enumerate(lams):
                if lam > wind_lo and lam < wind_hi:
                    mask[index] = True
        return mask

    def sigma_mask_buffer(self, box_width, sigma, lams, flux, err, mask_buffer):
        master_mask = [True for x in lams]
        for lam_index, lam in enumerate(lams):
            if lam_index < box_width/2.:
                boxed_flux = flux[:int(lam_index+box_width/2.)]
                master_low_index = 0
                master_high_index = int(lam_index+box_width/2.)
            elif lam_index > len(lams) - box_width/2.:
                boxed_flux = flux[int(lam_index-box_width/2.):]
                master_low_index = int(lam_index-box_width/2.)
                master_high_index = len(lams)
            else:
                boxed_flux = flux[int(lam_index-box_width/2.):int(lam_index+box_width/2.)]
                master_low_index = int(lam_index-box_width/2.)
                master_high_index = int(lam_index+box_width/2.)
            filtered_data = sigma_clip(boxed_flux, sigma=sigma, maxiters=5, masked=True)
            invert_mask = np.array([not filt for filt in filtered_data.mask])
            master_mask[master_low_index:master_high_index] *= invert_mask
    
        new_master_mask = np.copy(master_mask)
        for i, val in enumerate(master_mask):
            if not val and i >= mask_buffer and len(master_mask) - i >= mask_buffer:
                new_master_mask[i-mask_buffer:i] = [False]*mask_buffer
                new_master_mask[i:i+mask_buffer] = [False]*mask_buffer

        lams = lams[new_master_mask]
        flux = flux[new_master_mask]
        err = err[new_master_mask]

        return [lams, flux, err]

    def write_to_file(self, filename, dataheader, datarow):
        if os.path.exists(filename):
            with open(filename, 'a', newline='') as file:
                writer = csv.writer(file, delimiter=',')
                writer.writerow(datarow)
        else:
            with open(filename, 'w', newline='') as file:
                writer = csv.writer(file, delimiter=',')
                writer.writerow(dataheader)
                writer.writerow(datarow)
        return


    def create_synthetic(self, lams, flux, eflux):
        new_flux = rand.normal(flux, eflux)
        return [lams, new_flux, eflux]    
        
    def sum_nan_arrays(self, a,b):
        ma = np.isnan(a)
        mb = np.isnan(b)
        return np.where(ma&mb, np.nan, np.where(ma,0,a) + np.where(mb,0,b))

    def calc_fwhm(self, xx, line_yy, line_center):
        res = specutils_fwhm(Spectrum1D(spectral_axis=xx*u.angstrom, flux=line_yy*u.Jy)).value/line_center * con.c/1000.
        return res

    def first_moment(self, xx, yy):
        M0 = simps(yy,xx) 
        M1 = simps(yy*xx, xx)/M0
        return M1

    def second_moment(self, xx, yy):
        M0 = simps(yy, xx)
        M2 = simps(yy*(xx**2), xx)/M0 - (self.first_moment(xx,yy))**2
        return M2

    def calc_ew(self, xx, yy, contiyy): # region is [min, max]
        spec_continorm = (contiyy+yy)/contiyy
        spec_continorm = Spectrum1D(spectral_axis = xx*u.angstrom, flux = spec_continorm*u.Jy)
        ew = np.abs(equivalent_width(spec_continorm))
        return ew.value

    def calc_line_flux(self, xx, yy):
        spec_flux_line = Spectrum1D(spectral_axis=xx*u.angstrom, flux=yy*u.Jy)
        integrated_flux = line_flux(spec_flux_line)
        integrated_flux = integrated_flux.value
        return integrated_flux
        
    def general_med_wav(self, xx, line_yy):
        line_flux = sum(line_yy)
        summed_flux = 0
        for index, y in enumerate(line_yy):
            summed_flux += y
            if summed_flux > line_flux/2.:
                med_wav = xx[index]
                return med_wav
        return 0

        #############
        # Continuum #
        #############
    def evalQSOGen(self, pp, xx):
        model = Quasar_sed(z=pp[0], LogL3000=pp[1], wavlen=xx, ebv=pp[2], M_i=pp[3], tbb=pp[4], 
                           bbnorm=pp[5], scal_emline=pp[6], beslope=pp[7], fragal=pp[8], gplind=pp[9])
        return model

    def QSOGen_resid(self, p, data):
        xx, yy, e_yy = data
        pp = np.array(list(p.valuesdict().values()))
        model = self.evalQSOGen(pp, xx)
        return (yy-model.flux)/e_yy
        
    def conti_residuals(self, p, data):
        xx, yy, e_yy, windows = np.array(data, dtype="object")
        mask = self.create_mask_window(xx, windows)
        conti_xdata, conti_ydata, econti_ydata = np.array(xx)[mask], np.array(yy)[mask], np.array(e_yy)[mask]
        pp = np.array(list(p.valuesdict().values()))
        conti = self.eval_conti_all(pp, xx)[mask]
        return (conti_ydata-conti)/econti_ydata

    def eval_PL(self, p, xx):
        f_pl = p[0] * (np.array(xx) / 3000.0) ** p[1]
        return f_pl


    def Fe_flux(self, pp, xval, Fe_model, init_fwhm):
        # Fit the Fe component (both UV and optical) #
        # VW01 1200, 3500 #
        # T06 2200, 3500 #
        # M16 2200, 3500 #
        # BV08 2200, 7000 #
        yval = np.zeros_like(xval)

        fe_wave = Fe_model[:, 0] 
        fe_flux = Fe_model[:, 1]

        xval_lo, xval_hi = np.nanmin(fe_wave), np.nanmax(fe_wave)

        ind = np.where((fe_wave > xval_lo) & (fe_wave < xval_hi), True, False)

        fe_wave = fe_wave[ind]
        fe_flux = fe_flux[ind]

        pix_avg = (fe_wave+np.roll(fe_wave,1))[1:]/2.
        pix_dispersion = np.median((fe_wave-np.roll(fe_wave,1))[1:]/pix_avg*con.c/1000.)

        Fe_FWHM = pp[1] # FWHM of FeII
        xval_new = xval * (1.0 + pp[2]) # percentage wavelength shift

        ind = np.where((xval_new > xval_lo) & (xval_new < xval_hi), True, False)
        if np.sum(ind) > 100:
            if Fe_FWHM <= init_fwhm:
                sig_conv = np.sqrt((init_fwhm+10.) ** 2 - init_fwhm ** 2) / 2. / np.sqrt(2. * np.log(2.))
            else:
                sig_conv = np.sqrt(Fe_FWHM ** 2 - init_fwhm ** 2) / 2. / np.sqrt(2. * np.log(2.))  # in km/s
            # Get sigma in pixel space
            sig_pix = sig_conv / pix_dispersion # km/s dispersion
            khalfsz = np.round(4 * sig_pix + 1, 0)
            xx = np.arange(0, khalfsz * 2, 1) - khalfsz
            kernel = np.exp(-xx ** 2 / (2 * sig_pix ** 2))
            kernel = kernel / np.sum(kernel)

            flux_Fe_conv = np.convolve(fe_flux, kernel, 'same')
            tck = interpolate.splrep(fe_wave, flux_Fe_conv)
            yval[ind] = pp[0] * interpolate.splev(xval_new[ind], tck)
        return yval


    def Balmer_conti(self, pp, xval):
        """Fit the Balmer continuum from the model of Dietrich+02"""
        # xval = input wavelength, in units of A
        # pp=[norm, Te, tau_BE] -- in units of [--, K, --]

        if pp[0] > 0:
            lambda_BE = 3646.  # A
            bb = BlackBody(pp[1]*u.K)  
            bbflux = 1E-8*bb(xval*u.AA)*(np.pi*u.sr)*(con.c*1E10*u.AA*u.Hz)/(xval*u.AA)**2 # in units of ergs/cm2/s/A
            tau = pp[2]*(xval/lambda_BE)**3
            result = pp[0]*bbflux.value*(1.-np.exp(-tau))
            ind = np.where(xval > lambda_BE, True, False)
            if ind.any() == True:
                result[ind] = 0.
        else:
            result = np.array([0 for i in xval])
        
        return result


    def eval_conti_all(self, p, xx):
        """
        Continuum components described by 14 parameters
         pp[0]: norm_factor for continuum f_lambda = (lambda/3000.0)^{-alpha}
         pp[1]: slope for the power-law continuum
         pp[2]: norm_factor for the MgII Fe_template
         pp[3]: FWHM for the MgII Fe_template
         pp[4]: small shift of wavelength for the MgII Fe template
         pp[5:8]: same as pp[2:4] but for the Hbeta/Halpha Fe template
         pp[8:11]: norm, Te and Tau_e for the Balmer continuum at <3646 A
        """
        f_pl = self.eval_PL(p, xx)
        f_Fe_MgII = self.Fe_flux(p[2:5], xx, self.fe_uvs[self.Fe_uv_ind], self.init_fe_uv_fwhms[self.Fe_uv_ind])  # iron flux for MgII line region
        f_Fe_Balmer = self.Fe_flux(p[5:8], xx, self.fe_ops[self.Fe_opt_ind], self.init_fe_op_fwhms[self.Fe_opt_ind])  # iron flux for balmer line region
        f_Balmer = self.Balmer_conti(p[8:11], xx)

        yval = f_pl + f_Fe_MgII + f_Fe_Balmer + f_Balmer
        return yval

        ########################
        # General Line Fitting #
        ########################    
    def eval_line_full(self, p, xx):
        # p = [Skew, Scale FWHM (km/s), Norm, Central Wavelength]
        scale_AA = self.fwhm_to_angstrom(p[1], p[3])
        return p[2]* skewnorm.pdf(xx, p[0], p[3], scale_AA)
    
    def residual_line(self, p, data):
        # Data should be residual spectra
        xx, yy, e_yy, windows = np.array(data, dtype="object")
        mask = self.create_mask_window(xx, windows)
        xx, yy, e_yy = np.array(xx)[mask], np.array(yy)[mask], np.array(e_yy)[mask]
        pp = np.array(list(p.valuesdict().values()))
        line_result = self.eval_all_lines(pp, xx)

        return (yy - line_result)/e_yy


    def fwhm_to_angstrom(self, fwhm, line_center):
        angstrom = fwhm/con.c * 1000. * line_center
        return angstrom


    def eval_all_lines(self, p, xx):
        # Mainly depends on eval_line_full
        num_line_params = len(self.line_header)
        line_result = np.array([0. for i in xx])
        num_lines = int(len(p)/num_line_params)
        for i in range(num_lines):
            current_line_params = p[int(num_line_params*i):int(num_line_params*(i+1))]
            eval_params = current_line_params
            line_res = self.eval_line_full(eval_params, xx)
            line_result += np.array(line_res)
        return line_result

    def out_line_res(self, lams, p, line_names):
        num_line_params = len(self.line_header)
        num_lines = int(len(p)/num_line_params)
        print('Formatted Line Parameters:')
        print(self.line_header)
        for i in range(num_lines):
            current_line_params = np.array(p[int(num_line_params*i):int(num_line_params*(i+1))])
            eval_params = current_line_params
    
            current_line_yy = self.eval_line_full(eval_params, lams)
    
            print(line_names[i], '\t', current_line_params)

            if self.dataOut:
                dataout_filename = self.dataOutPath + self.runName + '.csv'
                data_row = [self.runName, line_names[i]]+ [self.norm_median] + list(current_line_params) + list(self.conti_bestfit)
                out_header = ['Filename', 'Name', 'Norm_Factor'] + list(self.line_header) + list(self.conti_header)
                self.write_to_file(dataout_filename, out_header, data_row)

    def readLineFile(self, lineFile, lineCompInd):
        line_list_pdata = pd.read_csv(lineFile)
        N_gauss = len(line_list_pdata['Name'])

        line_names, line_wavs = [], []
        line_indices = []
        for ind, (name, c_wav) in enumerate(zip(line_list_pdata['Name'].to_numpy(),line_list_pdata['Central Wavelength'])):
            if name != '' and name != ' ' and not pd.isnull(name):
                if len(line_names) > 0:
                    line_indices.append(indices)
                indices = [ind]
                line_names.append(name)
                line_wavs.append(c_wav)
            else:
                indices.append(ind)
            if ind == len(line_list_pdata['Name'].to_numpy())-1:
                line_indices.append(indices)

        #print(line_names, line_wavs, line_indices)
        vac_wav = line_wavs[lineCompInd]
        line_index = line_indices[lineCompInd]
        return [N_gauss, vac_wav, line_index]
        
        
    def mergeUncertainty(self, fileList, outfile='test.csv', mergeAll=False):
        pdata1 = pd.read_csv(fileList[0])
        headers = pdata1.columns
        headers = np.array([i for i in headers if i[0]!='e'])
        
        pdataList = [pd.read_csv(i) for i in fileList]

        for header in headers:
            valsList = np.array([p[header].to_numpy() for p in pdataList])
            evalsList = np.array([p['e'+header].to_numpy() for p in pdataList])
            eres = [0 for i in evalsList[0]]
            for val, eval in zip(valsList, evalsList):
                eres += eval**2
            eres = np.array([np.sqrt(i) for i in eres])
            if mergeAll:
                res, eres = self.flattenWeightedAvg(valsList, evalsList)
                pdata1[header] = res
                pdata1['e'+header] = eres
            else:
                eres[eres==0] = np.nan
                pdata1['e'+header] = eres

        pdata1.to_csv(outfile, index=False)
        
    def flattenWeightedAvg(self, resultMatrix, errMatrix):
        result1D, err1D = [], []
        resultMatrix, errMatrix = np.transpose(resultMatrix), np.transpose(errMatrix)
        for line, errline in zip(resultMatrix, errMatrix):
            result1D.append(self.weighted_avg(line, errline).n)
            err1D.append(self.weighted_avg(line, errline).s)
        return result1D, err1D
            
    def weighted_avg(self, data, weights): # weights in std
        new_test = [ufloat(a,b) for a, b in zip(data, weights)]
        data, weights = np.array(data), 1/np.array(weights)**2
        result = np.nansum(new_test*weights)/np.nansum(data*weights/data)
        if result >= 0 or result <= 0:
            return result
        else:
            return ufloat(np.nan, np.nan)

    def virial_BH_mass(self, mono_lum, line_FWHM, CIV_bshift=0):

        # Shen 2011
        mbh = 10**(6.74)*(mono_lum/10**(44))**(0.62) * (line_FWHM/10**3)**2 # MgII
        # Vestergaard & Osmer 2009
        #mbh = 10**(6.86)*(mono_lum/10**(44))**(0.5) * (line_FWHM/10**3)**2 # MgII
        # Le, Woo, & Xue 2020
        #mbh = 10**(7.04)*(mono_lum/10**(44))**(0.5) * (line_FWHM/10**3)**2 # MgII
        # Woo et al. 2018 (weird)
        #mbh = 10**(6.75)*(mono_lum/10**(44))**(0.74) * (line_FWHM/10**3)**(2.35) # MgII
        
        # Vestergaard & Peterson 2006
        #mbh = 10**(6.66)*(mono_lum/10**(44))**(0.53) * (line_FWHM/10**3)**2 # CIV
        # Shen 2011 (weird)
        #mbh = 10**(7.295)*(mono_lum/10**(44))**(0.471) * (line_FWHM/10**3)**(0.242) # CIV
        # Coatman et al. 2017
        #line_FWHM = line_FWHM/(ufloat(0.36, 0.03)*(CIV_bshift/1000)+ufloat(0.61, 0.04))
        #mbh = 10**(6.71)*(mono_lum/10**(44))**(0.53) * (line_FWHM/10**3)**2 # CIV

        # Le 2020
        #mbh = 10**(6.87)*(mono_lum/10**(44))**(0.53) * (line_FWHM/10**3)**2 # Hbeta
        # Vestergaard & Peterson 2006
        #mbh = 10**(6.91)*(mono_lum/10**(44))**(0.50) * (line_FWHM/10**3)**2 # Hbeta
        return mbh # in solar masses






<|MERGE_RESOLUTION|>--- conflicted
+++ resolved
@@ -362,19 +362,13 @@
             # SkewNorm Fitting
             init_parinfo = []
             self.line_header = ['Skew', 'Sigma', 'Norm', 'Wavelength']
- 
+
             for index, (lname, wave, norm, shift, slow, shigh) in enumerate(zip(line_names,line_wave,line_norms,line_shifts,sigma_lows,sigma_highs)):
                 # Line Parameters: Skew, Scale, Norm, Central Wavelength
                 line_parinfo = [{'name':'Skew_'+str(index), 'limits': (-10., 10.), 'init_value': 0., 'fixed': True}, 
-<<<<<<< HEAD
-                                {'name':'Sigma_'+str(index), 'limits': (slow, shigh), 'init_value': (slow+shigh)/2., 'fixed':False}, 
-                                {'name':'Norm_'+str(index), 'limits': (0, 1E2), 'init_value': norm+1E-4, 'fixed':False},
-                                {'name':'Wavelength_'+str(index), 'limits': (wave+self.globalLineShift-shift, wave+self.globalLineShift+shift), 'init_value':wave, 'fixed':False}]
-=======
                                 {'name':'Sigma_'+str(index), 'limits': (slow, shigh), 'init_value': (slow+shigh)/2.+(-1)**(index)*index*1E-6, 'fixed':False}, 
                                 {'name':'Norm_'+str(index), 'limits': (0, 1E2), 'init_value': norm+index*1E-6, 'fixed':False}, 
                                 {'name':'Wavelength_'+str(index), 'limits': (wave+self.globalLineShift-shift, wave+self.globalLineShift+shift), 'init_value':wave+(-1)**(index)*index*1E-6, 'fixed':False}]
->>>>>>> e1e6d8a7
                 init_parinfo += line_parinfo
 
             params = Parameters()

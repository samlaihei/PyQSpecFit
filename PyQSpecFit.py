--- conflicted
+++ resolved
@@ -68,10 +68,7 @@
 from specutils.analysis import line_flux, equivalent_width
 from specutils.analysis import fwhm as specutils_fwhm
 from specutils.manipulation import gaussian_smooth
-<<<<<<< HEAD
-=======
-
->>>>>>> 095a0683
+
 
 
 # Uncertainty
